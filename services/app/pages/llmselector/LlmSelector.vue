--- conflicted
+++ resolved
@@ -1,13 +1,4 @@
 <template>
-<<<<<<< HEAD
-  <div class="w-225 relative shadow bg-white flex items-start justify-end text-left text-base text-dimgray font-inter">
-    <main class="flex-1 flex flex-col items-start justify-start pt-6 px-0 pb-0 max-w-xl">
-      <section class="flex flex-col pb-20 bg-white rounded shadow-sm">
-        <header class="flex flex-col pl-7 w-full text-zinc-900 max-md:pl-5 max-md:max-w-full">
-          <h1 class="flex gap-5 self-start text-3xl leading-10">
-            <span class="flex-auto">LLM Selector</span>
-            <img loading="lazy" src="public/loading.png" class="w-10 aspect-square" alt="Loading" />
-=======
   <div class="w-full relative shadow bg-white flex flex-col items-start justify-start py-6 px-4 sm:px-7 gap-4 text-base text-dimgray font-inter">
     <main class="w-full flex flex-col items-start justify-start">
       <section class="w-full flex flex-col pb-20 bg-white rounded shadow-sm">
@@ -15,7 +6,6 @@
           <h1 class="flex items-center gap-3 text-3xl font-semibold leading-10">
             <span>LLM Selector</span>
             <img loading="lazy" src="public/loading.png" class="w-10 h-10" alt="Loading" />
->>>>>>> 68f5de9d
           </h1>
           <p class="mt-4 text-base leading-7 text-neutral-800">
             Choose an LLM to test your configuration files against our robust evaluation metrics.
@@ -37,13 +27,8 @@
         <p class="self-end mt-4 text-sm leading-6 text-right text-black">
           Total <span class="font-bold text-cyan-500">14</span> LLMs
         </p>
-<<<<<<< HEAD
-        <main class="self-center px-5 mt-10 w-full max-md:max-w-full">
+        <main class="self-center px-5 mt-10 w-full max-w-[1365px] max-md:max-w-full">
           <div class="flex gap-5 max-md:flex-col max-md:gap-0">
-=======
-        <main class="w-full flex flex-col items-center mt-10 px-4 sm:px-10">
-          <div class="flex flex-wrap gap-6 justify-center w-full">
->>>>>>> 68f5de9d
             <LlmCard
               v-for="(llm, index) in llms"
               :key="index"
