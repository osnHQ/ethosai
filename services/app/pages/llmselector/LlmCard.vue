<template>
<<<<<<< HEAD
  <article class="flex flex-col grow px-4 pt-4 pb-9 mx-auto w-full bg-white rounded shadow max-md:mt-6">
    <img :src="llm.image" :alt="llm.name" class="w-full aspect-1.59 object-cover" />
    <p class="mt-6 text-sm leading-5 text-zinc-400">{{ llm.company }}</p>
    <h2 class="mt-5 text-lg leading-7 text-blue-600">{{ llm.name }}</h2>
    <p class="mt-5 text-xs leading-5 text-zinc-900">{{ llm.description }}
      <button class="ml-2 text-xs text-blue-500">{{ 'Read More' }}</button>
    </p>
    <div class="flex gap-1 justify-center px-2 mt-3 text-2.6 leading-5 bg-black bg-opacity-0 max-md:pr-5">
      <span
        v-for="(capability, index) in llm.capabilities"
        :key="index"
        :class="[
          'justify-center px-2 py-2 rounded',
          {
            'bg-gray-100 text-zinc-700': capability === 'Text Reasoning',
            'bg-cyan-50 text-cyan-500': capability === 'Image Generation' || capability === 'Text Summarization',
            'bg-violet-50 text-violet-500': capability === 'Coding' || capability === 'Code Generation' || capability === 'Personalized' || capability === 'Accurate',
            'bg-pink-50 text-pink-500': capability === 'Creative Writing',
            'bg-green-50 text-green-500': capability === 'Query Response',
          }
        ]"
      >
        {{ capability }}
      </span>
=======
  <article class="flex flex-col overflow-hidden rounded-lg shadow-lg bg-white">
    <div class="flex-shrink-0">
      <img :src="llm.image" :alt="llm.name" class="h-48 w-full object-cover">
>>>>>>> 68f5de9d
    </div>
    <div class="flex flex-1 flex-col justify-between p-6">
      <div class="flex-1">
        <p class="text-sm font-medium text-indigo-600">
          <a href="#" class="hover:underline">{{ llm.company }}</a>
        </p>
        <a href="#" class="mt-2 block">
          <h3 class="text-xl font-semibold text-gray-900">{{ llm.name }}</h3>
          <p class="mt-3 text-base text-gray-500">{{ truncatedDescription }}</p>
        </a>
      </div>
      <div class="mt-6 flex flex-wrap gap-2">
        <span v-for="(capability, index) in llm.capabilities" :key="index" :class="capabilityClasses(capability)">
          {{ capability }}
        </span>
      </div>
    </div>
    <div class="bg-gray-50 px-6 py-4">
      <div class="flex items-center justify-between space-x-3">
        <a href="#" class="flex-1">
          <button class="w-full bg-white py-2 px-4 border border-gray-300 rounded-md shadow-sm text-sm font-medium text-gray-700 hover:bg-gray-50 focus:outline-none focus:ring-2 focus:ring-offset-2 focus:ring-indigo-500">
            Visit Website
          </button>
        </a>
        <a href="#" class="flex-1">
          <button class="w-full bg-indigo-600 py-2 px-4 border border-transparent rounded-md shadow-sm text-sm font-medium text-white hover:bg-indigo-700 focus:outline-none focus:ring-2 focus:ring-offset-2 focus:ring-indigo-500">
            Select LLM
          </button>
        </a>
      </div>
    </div>
  </article>
</template>

<script>
import { defineComponent, computed } from 'vue';

export default defineComponent({
  name: 'LlmCard',
  props: {
    llm: {
      type: Object,
      required: true,
    },
  },
  setup(props) {
    const truncatedDescription = computed(() => {
      const length = 100;
      return props.llm.description.length > length 
        ? props.llm.description.substring(0, length) + '...' 
        : props.llm.description;
    });

    const capabilityClasses = (capability) => {
      return [
        'inline-flex items-center px-3 py-0.5 rounded-full text-sm font-medium',
        {
          'bg-gray-100 text-gray-800': capability === 'Text Reasoning',
          'bg-cyan-100 text-cyan-800': capability === 'Image Generation' || capability === 'Text Summarization',
          'bg-indigo-100 text-indigo-800': capability === 'Coding' || capability === 'Code Generation',
          'bg-purple-100 text-purple-800': capability === 'Personalized' || capability === 'Accurate',
          'bg-pink-100 text-pink-800': capability === 'Creative Writing',
          'bg-green-100 text-green-800': capability === 'Query Response',
        }
      ];
    };

    return {
      truncatedDescription,
      capabilityClasses,
    };
  },
});
</script><|MERGE_RESOLUTION|>--- conflicted
+++ resolved
@@ -1,34 +1,7 @@
 <template>
-<<<<<<< HEAD
-  <article class="flex flex-col grow px-4 pt-4 pb-9 mx-auto w-full bg-white rounded shadow max-md:mt-6">
-    <img :src="llm.image" :alt="llm.name" class="w-full aspect-1.59 object-cover" />
-    <p class="mt-6 text-sm leading-5 text-zinc-400">{{ llm.company }}</p>
-    <h2 class="mt-5 text-lg leading-7 text-blue-600">{{ llm.name }}</h2>
-    <p class="mt-5 text-xs leading-5 text-zinc-900">{{ llm.description }}
-      <button class="ml-2 text-xs text-blue-500">{{ 'Read More' }}</button>
-    </p>
-    <div class="flex gap-1 justify-center px-2 mt-3 text-2.6 leading-5 bg-black bg-opacity-0 max-md:pr-5">
-      <span
-        v-for="(capability, index) in llm.capabilities"
-        :key="index"
-        :class="[
-          'justify-center px-2 py-2 rounded',
-          {
-            'bg-gray-100 text-zinc-700': capability === 'Text Reasoning',
-            'bg-cyan-50 text-cyan-500': capability === 'Image Generation' || capability === 'Text Summarization',
-            'bg-violet-50 text-violet-500': capability === 'Coding' || capability === 'Code Generation' || capability === 'Personalized' || capability === 'Accurate',
-            'bg-pink-50 text-pink-500': capability === 'Creative Writing',
-            'bg-green-50 text-green-500': capability === 'Query Response',
-          }
-        ]"
-      >
-        {{ capability }}
-      </span>
-=======
   <article class="flex flex-col overflow-hidden rounded-lg shadow-lg bg-white">
     <div class="flex-shrink-0">
       <img :src="llm.image" :alt="llm.name" class="h-48 w-full object-cover">
->>>>>>> 68f5de9d
     </div>
     <div class="flex flex-1 flex-col justify-between p-6">
       <div class="flex-1">
