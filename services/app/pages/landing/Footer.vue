<template>
    <footer class="flex flex-col md:flex-row justify-between bg-[#1D2939] px-8 md:px-20 py-6 w-full text-gray-400">
<<<<<<< HEAD
    <div class="flex flex-col items-start mb-8 md:mb-0">
      <div class="mb-4 footer-logo">
        <a href="https://openqa.ai/"><img src="public/logo.png" alt="OpenQA.AI Logo" /></a>
      </div>
      <p class="text-white">Decentralized AI Evaluation Network</p>
    </div>
=======
        <div class="flex flex-col items-start mb-8 md:mb-0">
            <div class="mb-4 footer-logo">
                <img src="public/logo.png" alt="OpenQA.AI Logo" />
            </div>
            <p class="text-white">Decentralized AI Evaluation Network</p>
        </div>
>>>>>>> 30bc6e1d

        <div class="flex flex-wrap justify-between w-full md:w-auto gap-x-40 gap-y-5 mr-20 mt-5">
            <div class="w-full md:w-auto mb-8 md:mb-0">
                <!-- <h2 class="mb-4 font-semibold text-white">
          Product
        </h2> -->
                <ul>
                    <li><a href="/" class="block mb-2 hover:text-gray-300">Home</a></li>
                    <li><a href="https://openqas-organization.gitbook.io/openqa.ai-whitepaper-1"
                            class="block mb-2 hover:text-gray-300">Whitepaper</a></li>
                    <!-- <li><a href="#" class="block mb-2 hover:text-gray-300">Solutions <span class="bg-white px-2 py-1 rounded-full text-[#1D2939] text-sm">New</span></a></li> -->
                    <li><a href="https://tally.so/r/nGrMK2" class="block mb-2 hover:text-gray-300">Waitlist</a></li>
                    <!-- <li><a href="#" class="block mb-2 hover:text-gray-300">Pricing</a></li>
          <li><a href="#" class="block mb-2 hover:text-gray-300">Releases</a></li> -->
                </ul>
            </div>

            <div class="w-full md:w-auto mb-8 md:mb-0">
                <!-- <h2 class="mb-4 font-semibold text-white">Company</h2> -->
                <ul>
                    <li><a href="https://discord.gg/X8s7Qvz6" class="block mb-2 hover:text-gray-300">Discord</a></li>
                    <li><a href="https://github.com/osnHQ/openQA.ai" class="block mb-2 hover:text-gray-300">Github</a>
                    </li>
                    <li><a href="https://www.linkedin.com/company/openqa-ai/jobs/"
                            class="block mb-2 hover:text-gray-300">Careers</a></li>
                    <!-- <li><a href="#" class="block mb-2 hover:text-gray-300">News</a></li>
          <li><a href="#" class="block mb-2 hover:text-gray-300">Media kit</a></li>
          <li><a href="#" class="block mb-2 hover:text-gray-300">Contact</a></li> -->
                </ul>
            </div>

            <div class="w-full md:w-auto mb-8 md:mb-0">
                <!-- <h2 class="mb-4 font-semibold text-white">Resources</h2> -->
                <ul>
                    <li><a href="https://www.linkedin.com/company/openqa-ai/"
                            class="block mb-2 hover:text-gray-300">LinkedIn</a></li>
                    <li><a href="https://twitter.com/openqa_ai" class="block mb-2 hover:text-gray-300">Twitter</a></li>
                    <li><a href="mailto: openqaai@gmail.com" class="block mb-2 hover:text-gray-300">Contact</a></li>
                    <!-- <li><a href="#" class="block mb-2 hover:text-gray-300">Help centre</a></li>
          <li><a href="#" class="block mb-2 hover:text-gray-300">Tutorials</a></li>
          <li><a href="#" class="block mb-2 hover:text-gray-300">Support</a></li> -->
                </ul>
            </div>

            <!-- <div class="w-full md:w-auto mb-8 md:mb-0">
        <h2 class="mb-4 font-semibold text-white">Social</h2>
        <ul>
          <li><a href="#" class="block mb-2 hover:text-gray-300">Twitter</a></li>
          <li><a href="#" class="block mb-2 hover:text-gray-300">LinkedIn</a></li>
          <li><a href="#" class="block mb-2 hover:text-gray-300">Facebook</a></li>
          <li><a href="#" class="block mb-2 hover:text-gray-300">GitHub</a></li>
          <li><a href="#" class="block mb-2 hover:text-gray-300">AngelList</a></li>
          <li><a href="#" class="block mb-2 hover:text-gray-300">Dribbble</a></li>
        </ul>
      </div> -->

            <!-- <div class="w-full md:w-auto">
        <h2 class="mb-4 font-semibold text-white">Legal</h2>
        <ul>
          <li><a href="#" class="block mb-2 hover:text-gray-300">Terms</a></li>
          <li><a href="#" class="block mb-2 hover:text-gray-300">Privacy</a></li>
          <li><a href="#" class="block mb-2 hover:text-gray-300">Cookies</a></li>
          <li><a href="#" class="block mb-2 hover:text-gray-300">Licenses</a></li>
          <li><a href="#" class="block mb-2 hover:text-gray-300">Settings</a></li>
          <li><a href="#" class="block mb-2 hover:text-gray-300">Contact</a></li>
        </ul>
      </div> -->
        </div>
    </footer>
    <section class="flex items-center gap-4 bg-gray-900 w-full h-10">
        <!-- <div>
            <p class="font-normal text-gray-400 text-sm">
                All rights reserved.
            </p>
        </div> -->
        <!-- <Social /> -->
    </section>

</template>

<script setup>
// import Social from "./Social.vue";
</script><|MERGE_RESOLUTION|>--- conflicted
+++ resolved
@@ -1,20 +1,11 @@
 <template>
     <footer class="flex flex-col md:flex-row justify-between bg-[#1D2939] px-8 md:px-20 py-6 w-full text-gray-400">
-<<<<<<< HEAD
     <div class="flex flex-col items-start mb-8 md:mb-0">
       <div class="mb-4 footer-logo">
         <a href="https://openqa.ai/"><img src="public/logo.png" alt="OpenQA.AI Logo" /></a>
       </div>
       <p class="text-white">Decentralized AI Evaluation Network</p>
     </div>
-=======
-        <div class="flex flex-col items-start mb-8 md:mb-0">
-            <div class="mb-4 footer-logo">
-                <img src="public/logo.png" alt="OpenQA.AI Logo" />
-            </div>
-            <p class="text-white">Decentralized AI Evaluation Network</p>
-        </div>
->>>>>>> 30bc6e1d
 
         <div class="flex flex-wrap justify-between w-full md:w-auto gap-x-40 gap-y-5 mr-20 mt-5">
             <div class="w-full md:w-auto mb-8 md:mb-0">
