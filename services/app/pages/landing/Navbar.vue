<template>
<<<<<<< HEAD
    <a href="https://openqa.ai/"><img src="public/circlelogo.png" class="w-60 pos-absolute md:block max-sm-hidden" alt="OpenQA.ai Logo"></a>
    <div class="flex justify-center px-8 py-10">
        
        <nav class="space-x-8 border-white px-8 py-4 border rounded-full max-w-3xl text-light">
=======
    <div class="flex items-center px-8 py-10">
        <img src="public/logo.png" alt="OpenQA.AI Logo" class="ml-[-20px] w-12 h-12 mr-3 md:ml-0 md:mr-0 md:w-20 md:h-20" />
        <!-- <nav class="space-x-8 border-white px-8 py-4 border rounded-full max-w-3xl mx-auto text-light"> -->
            <nav class="space-x-3 text-[13px] border-white px-5 py-3 border rounded-full max-w-3xl mx-auto text-light md:space-x-8 md:text-[20px]  md:py-4">

>>>>>>> 30bc6e1d
            <NuxtLink to="/" class="hover:text-gray">Home</NuxtLink>
            <NuxtLink to="https://openqas-organization.gitbook.io/openqa.ai-whitepaper-1" class="hover:text-gray">Whitepaper</NuxtLink>
            <!-- <NuxtLink to="/" class="hover:text-gray">Blog</NuxtLink> -->
            <NuxtLink to="https://www.linkedin.com/company/openqa-ai/jobs/" class="hover:text-gray">Careers</NuxtLink>
            <NuxtLink to="mailto:openqaai@gmail.com" class="hover:text-gray">Contact</NuxtLink>
        </nav>
    </div>
</template>
<|MERGE_RESOLUTION|>--- conflicted
+++ resolved
@@ -1,16 +1,8 @@
 <template>
-<<<<<<< HEAD
     <a href="https://openqa.ai/"><img src="public/circlelogo.png" class="w-60 pos-absolute md:block max-sm-hidden" alt="OpenQA.ai Logo"></a>
     <div class="flex justify-center px-8 py-10">
         
         <nav class="space-x-8 border-white px-8 py-4 border rounded-full max-w-3xl text-light">
-=======
-    <div class="flex items-center px-8 py-10">
-        <img src="public/logo.png" alt="OpenQA.AI Logo" class="ml-[-20px] w-12 h-12 mr-3 md:ml-0 md:mr-0 md:w-20 md:h-20" />
-        <!-- <nav class="space-x-8 border-white px-8 py-4 border rounded-full max-w-3xl mx-auto text-light"> -->
-            <nav class="space-x-3 text-[13px] border-white px-5 py-3 border rounded-full max-w-3xl mx-auto text-light md:space-x-8 md:text-[20px]  md:py-4">
-
->>>>>>> 30bc6e1d
             <NuxtLink to="/" class="hover:text-gray">Home</NuxtLink>
             <NuxtLink to="https://openqas-organization.gitbook.io/openqa.ai-whitepaper-1" class="hover:text-gray">Whitepaper</NuxtLink>
             <!-- <NuxtLink to="/" class="hover:text-gray">Blog</NuxtLink> -->
