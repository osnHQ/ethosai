--- conflicted
+++ resolved
@@ -5,14 +5,9 @@
 import { createDbConnection, createOpenAIClient } from "../utils/functions";
 import { evaluateQuestionBatch } from "./process";
 import { parseCSV } from "../utils/functions";
-<<<<<<< HEAD
-import { generateReportsBatch } from "../utils/openai";
-import { configs } from "../db/schema";
-=======
 import { getRecordsWithIds } from "../utils/db";
 import { generateReportsBatch } from "../utils/openai"; // New batch report generation function
 import { configs, evaluations } from "../db/schema";
->>>>>>> 79d60c6a
 import { sql } from 'drizzle-orm';
 
 export type Env = {
